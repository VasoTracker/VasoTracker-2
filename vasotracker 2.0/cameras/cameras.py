import os
import traceback
import numpy as np

import skimage
from . import CameraBase
from pymmcore_plus import CMMCorePlus, find_micromanager
import tkinter.messagebox as tmb

import tifffile as tf
import tkinter as tk
from tkinter import filedialog
import sys


# The following is so that the required resources are included in the PyInstaller build.
# Utility functions
def get_resource_path(relative_path):
    """Get the path to a resource, whether it's bundled with PyInstaller or not."""
    base_path = getattr(sys, '_MEIPASS', os.path.abspath("."))
    return os.path.join(base_path, relative_path)



class Basler(CameraBase, camera_name="Basler"):
    device_label = "BaslerCamera"
    module_name = "BaslerPylon"
    device_name = "BaslerCamera"

    def __init__(self, mmc: CMMCorePlus, state, config):
        super().__init__(mmc, state, config)

        config_path = get_resource_path("Basler.cfg")
        self.mmc.loadSystemConfiguration(config_path)
        #self.mmc.setConfig("FrameRate", "4Hz")
        exposure = state.toolbar.acq.exposure.get()
        self.set_exposure(exposure)


class ThorlabsDcc(CameraBase, camera_name="DCC1545M"):
    device_label = "ThorCam"
    module_name = "ThorlabsUSBCamera"
    device_name = "ThorCam"

    def __init__(self, mmc: CMMCorePlus, state, config):
        super().__init__(mmc, state, config)

        self.load_device()
        self.set_property("HardwareGain", 1)
        pix_clock = state.toolbar.acq.pixel_clock.get()
        self.set_property('PixelClockMHz', pix_clock)
        self.set_property('PixelType', '8bit')
        exposure = state.toolbar.acq.exposure.get()
        self.set_exposure(exposure)

class ThorlabsCS165MU(CameraBase, camera_name="CS165MU"):
    device_label = "TSICam"
    module_name = "TSI"
    device_name = "TSICam"
    '''
    def __init__(self, mmc: CMMCorePlus, state, config):
        super().__init__(mmc, state, config)

        self.load_device()
        exposure = state.toolbar.acq.exposure.get()
        self.set_exposure(exposure)
    '''
    def __init__(self, mmc: CMMCorePlus, state, config):
        super().__init__(mmc, state, config)

        try:
            self.load_device()
            print(f"Device {self.device_label} loaded successfully.")
        except Exception as e:
            tmb.showinfo("Device Error", f"Failed to load the device {self.device_label}.")
            print(f"Error: Failed to load device {self.device_label}: {str(e)}")
            return  # Optionally return or handle the error further

        try:
            exposure = state.toolbar.acq.exposure.get()
            self.set_exposure(exposure)
            print("Exposure set successfully.")
        except Exception as e:
            tmb.showinfo("Exposure Error", "Failed to set exposure on the device.")
            print(f"Error: Failed to set exposure: {str(e)}")
            return  # Optionally return or handle the error further


    def get_image(self):
        high_bit_depth = super().get_image()
        return (high_bit_depth / 4).astype(np.uint8)

'''
class DmtTis(CameraBase, camera_name="DMT/TIS"):
    device_label = "TIS_DCAM"
    module_name = "TIScam"
    device_name = "TIS_DCAM"

    def __init__(self, mmc: CMMCorePlus, state, config):
        super().__init__(mmc, state, config)

        self.load_device()

        try:
            self.set_property("Property Gain_Auto", "Off")
            self.set_property("Exposure Auto", "Off")
        except:
            pass

        exposure = state.toolbar.acq.exposure.get()
        self.set_exposure(exposure)

        try:
            self.set_property("Property Gain", config.TIS_DCAM.property_gain)
        except:
            traceback.print_exc()
'''


'''
class OpenCvCamera(CameraBase, camera_name="OpenCV"):
    device_label = "OpenCVgrabber"
    module_name = "OpenCVgrabber"
    device_name = "OpenCVgrabber"

    def __init__(self, mmc: CMMCorePlus, state, config):
        super().__init__(mmc, state, config)

        self.mmc.loadSystemConfiguration("OpenCV.cfg")
        self.set_property("PixelType", "8bit")
        exposure = state.toolbar.acq.exposure.get()
        self.set_exposure(exposure)

    def set_resolution(self, width, height):
        self.mmc.setProperty('OpenCVgrabber', 'Resolution', f"{width}x{height}")
'''

'''
class JoyceCamera(CameraBase, camera_name="Joyce"):
    device_label = "OpenCVgrabber"
    module_name = "OpenCVgrabber"
    device_name = "OpenCVgrabber"

    def __init__(self, mmc: CMMCorePlus, state, config):
        super().__init__(mmc, state, config)

        self.mmc.loadSystemConfiguration("OpenCV.cfg")
        self.set_property("PixelType", "8bit")
        self.set_property("Resolution", "1280x720")
        exposure = state.toolbar.acq.exposure.get()
        self.set_exposure(exposure)

    def set_resolution(self, resolution):
        self.mmc.setProperty('OpenCVgrabber', 'Resolution', resolution)
'''

class MManagerCamera(CameraBase, camera_name="MMConfig"):

    def __init__(self, mmc: CMMCorePlus, state, config):
        super().__init__(mmc, state, config)

        config_loaded = False
        config_path = get_resource_path("MMConfig.cfg")
        try:
            print(f"Current Working Directory: {os.getcwd()}")
            print(f"Looking for file here: {config_path}")
            self.mmc.loadSystemConfiguration(config_path)
            config_loaded = True
            print("Configuration loaded successfully.")
        except FileNotFoundError:
            tmb.showinfo("Configuration Error", f"MMConfig.cfg not found at {config_path}!")
            print(f"Error: Configuration file not found at {config_path}.")
        except Exception as e:
            tmb.showinfo("Configuration Error", "An error occurred while loading the configuration.")
            print(f"An unexpected error occurred: {str(e)}")
        finally:
            print("Configuration loading attempt completed.")


        if config_loaded:
            camera = self.mmc.getLoadedDevicesOfType(2)
            self.device_label = camera
            self.mmc.getDevicePropertyNames(camera[0])
            #self.set_property("PixelType", "8bit")
            exposure = state.toolbar.acq.exposure.get()
            self.set_exposure(exposure)


<<<<<<< HEAD
    def get_image(self):
        image = super().get_image()
        if image.dtype == np.uint16:
            # Convert 16-bit to 8-bit by scaling down
            image = ((image / 65535) * 255).astype(np.uint8)
        return image


=======
>>>>>>> 88393c56

'''
class ProxyCamera(CameraBase, camera_name="SampleData"):

    def __init__(self, mmc: CMMCorePlus, state, config):
        super().__init__(mmc, state, config)

        self.frame_count = 0
        self.max_frame_count = self.config.proxy_camera.max_frame
        self.path_template = os.getcwd() + self.config.proxy_camera.path_template

    def get_image(self):
        print("We are trying to get the image here...")
        resolved_path = self.path_template.format(self.frame_count % self.max_frame_count)

        try:
            #print("resolved path: ", resolved_path)
            image = skimage.io.imread(resolved_path)
        except FileNotFoundError:
            image = np.zeros((1, 1))
        return image.astype(np.uint8)

    def next_position(self):
        self.frame_count += 1

    def image_ready(self):
        return True

    def start_acquisition(self):
        pass

    def stop_acquisition(self):
        pass

    def shutdown(self):
        pass

    def set_resolution(self, width, height):
        raise NotImplementedError("set_resolution is not implemented by ProxyCamera")

    def set_fov(self, x, y, xSize, ySize):
        raise NotImplementedError("set_fov is not implemented by ProxyCamera")

    def set_pixel_clock(self, pix_clock):
        raise NotImplementedError("set_pixel_clock is not implemented by ProxyCamera")

    def set_exposure(self, exposure):
        pass

    def get_camera_dims(self):
        im = self.get_image()
        height, width = im.shape
        return width, height
'''


class SavedDataCamera(CameraBase, camera_name="Image from file"):
    def __init__(self, mmc: CMMCorePlus, state, config):
        super().__init__(mmc, state, config)

        self.frame_count = 0
        self.path_to_tiff = self.get_tiff_file_path()
        self.max_frame_count = self.get_num_frames()
        self.config.proxy_camera.max_frame = self.max_frame_count
        self.camera_stopped = False
        self.last_frame = None
        self.last_frame_idx = None

    def reinitialize(self):
        self.frame_count = 0
        self.camera_stopped = False
        self.last_frame = None


    def get_image(self):
        if self.camera_stopped:
            if self.last_frame is not None:
                return self.last_frame
            else:
                return np.zeros((1, 1))

        try:
            with tf.TiffFile(self.path_to_tiff) as tif:
                if self.frame_count < len(tif.pages):
                    image = tif.pages[self.frame_count].asarray()
                else:
                    image = self.last_frame  # Return the last frame
                    self.camera_stopped = True
        except (FileNotFoundError, tf.TiffFileError):
            image = np.zeros((1, 1))

        #self.frame_count = (self.frame_count + 1) % self.max_frame_count
        return image.astype(np.uint8)

    def get_specific_frame(self, frame):
        if self.camera_stopped:
            if self.last_frame is not None:
                return self.last_frame
            else:
                return np.zeros((1, 1))

        if not isinstance(frame, int):
            return np.zeros((1, 1))  # Return a default blank image

        if (
            self.last_frame is not None
            and self.last_frame_idx is not None
            and self.last_frame_idx == frame
        ):
            return self.last_frame

        try:
            with tf.TiffFile(self.path_to_tiff) as tif:
                if self.frame_count < len(tif.pages):
                    image = tif.pages[frame].asarray()
                else:
                    image = self.last_frame  # Return the last frame
                    self.camera_stopped = True
                self.last_frame_idx = frame
                self.last_frame = image
        except (FileNotFoundError, tf.TiffFileError):
            image = np.zeros((1, 1))

        #self.frame_count = (self.frame_count + 1) % self.max_frame_count
        return image.astype(np.uint8)


    def get_num_frames(self):
        try:
            with tf.TiffFile(self.path_to_tiff) as tif:
                return len(tif.pages)
        except (FileNotFoundError, tf.TiffFileError):
            return 0


    def get_tiff_file_path(self):
        root = tk.Tk()
        root.withdraw()  # Hide the main window
        file_path = filedialog.askopenfilename(title="Select Multi-frame TIFF File", filetypes=[("TIFF files", "*.tiff *.tif")])
        return file_path

    def next_position(self, state):
        if state is True:
            self.frame_count += 1
        else:
            pass

    def image_ready(self):
        return True

    def start_acquisition(self):
        pass

    def stop_acquisition(self):
        pass

    def shutdown(self):
        pass

    def set_resolution(self, width, height):
        raise NotImplementedError("set_resolution is not implemented by ProxyCamera")

    def set_fov(self, x, y, xSize, ySize):
        raise NotImplementedError("set_fov is not implemented by ProxyCamera")

    def set_pixel_clock(self, pix_clock):
        raise NotImplementedError("set_pixel_clock is not implemented by ProxyCamera")

    def set_exposure(self, exposure):
        pass

    def get_camera_dims(self):
        im = self.get_image()
        height, width, = im.shape
        length = self.config.proxy_camera.max_frame
        print("Image shape: ", height, width, length)
        return width, height, length<|MERGE_RESOLUTION|>--- conflicted
+++ resolved
@@ -186,7 +186,6 @@
             self.set_exposure(exposure)
 
 
-<<<<<<< HEAD
     def get_image(self):
         image = super().get_image()
         if image.dtype == np.uint16:
@@ -195,8 +194,6 @@
         return image
 
 
-=======
->>>>>>> 88393c56
 
 '''
 class ProxyCamera(CameraBase, camera_name="SampleData"):
